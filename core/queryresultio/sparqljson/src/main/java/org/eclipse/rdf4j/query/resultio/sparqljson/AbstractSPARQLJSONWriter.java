--- conflicted
+++ resolved
@@ -79,14 +79,15 @@
 	protected final JsonGenerator jg;
 
 	protected AbstractSPARQLJSONWriter(OutputStream out) {
-<<<<<<< HEAD
-		this(new OutputStreamWriter(out, StandardCharsets.UTF_8));
+		super(out);
+		try {
+			jg = JSON_FACTORY.createGenerator(new OutputStreamWriter(out, StandardCharsets.UTF_8));
+		} catch (IOException e) {
+			throw new IllegalArgumentException(e);
+		}
 	}
 
 	protected AbstractSPARQLJSONWriter(Writer writer) {
-=======
-		super(out);
->>>>>>> d1f2c2c2
 		try {
 			jg = JSON_FACTORY.createGenerator(writer);
 		} catch (IOException e) {
