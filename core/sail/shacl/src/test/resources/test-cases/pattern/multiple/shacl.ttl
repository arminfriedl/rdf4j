@base <http://example.com/ns> .
@prefix ex: <http://example.com/ns#> .
@prefix owl: <http://www.w3.org/2002/07/owl#> .
@prefix rdf: <http://www.w3.org/1999/02/22-rdf-syntax-ns#> .
@prefix rdfs: <http://www.w3.org/2000/01/rdf-schema#> .
@prefix sh: <http://www.w3.org/ns/shacl#> .
@prefix xsd: <http://www.w3.org/2001/XMLSchema#> .

ex:PersonShape
	a sh:NodeShape  ;
	sh:targetClass ex:Person ;
	sh:property [
		sh:path ex:test ;
		sh:flags "ims";
<<<<<<< HEAD
		sh:pattern ".*?(Q)", "((?:[a-z][a-z]+))(\\s+)((?:[a-z][a-z]+))(\\s+).*?((?:[a-z][a-z]+))(\\s+)(Q)" ;
	]
=======
		sh:pattern ".*?(Q)" ;
	],
	[
                sh:path ex:test ;
                sh:flags "ims";
                sh:pattern  "((?:[a-z][a-z]+))(\\s+)((?:[a-z][a-z]+))(\\s+).*?((?:[a-z][a-z]+))(\\s+)(Q)" ;
        ]
>>>>>>> 7e06a032

	 .
<|MERGE_RESOLUTION|>--- conflicted
+++ resolved
@@ -12,10 +12,6 @@
 	sh:property [
 		sh:path ex:test ;
 		sh:flags "ims";
-<<<<<<< HEAD
-		sh:pattern ".*?(Q)", "((?:[a-z][a-z]+))(\\s+)((?:[a-z][a-z]+))(\\s+).*?((?:[a-z][a-z]+))(\\s+)(Q)" ;
-	]
-=======
 		sh:pattern ".*?(Q)" ;
 	],
 	[
@@ -23,6 +19,5 @@
                 sh:flags "ims";
                 sh:pattern  "((?:[a-z][a-z]+))(\\s+)((?:[a-z][a-z]+))(\\s+).*?((?:[a-z][a-z]+))(\\s+)(Q)" ;
         ]
->>>>>>> 7e06a032
 
 	 .
