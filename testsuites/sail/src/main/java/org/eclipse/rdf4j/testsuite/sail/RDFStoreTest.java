--- conflicted
+++ resolved
@@ -380,11 +380,7 @@
 	@Test
 	public void testInvalidDateTime() throws Exception {
 		// SES-711
-<<<<<<< HEAD
-		Literal date1 = vf.createLiteral("2004-12-20", CoreDatatype.XSD.DATETIME);
-=======
 		Literal date1 = vf.createLiteral("2004-12-20", XSD.DATETIME);
->>>>>>> f8af3150
 		Literal date2 = vf.createLiteral("2004-12-20", CoreDatatype.XSD.DATETIME);
 		Assert.assertEquals(date1, date2);
 	}
