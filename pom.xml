<project xmlns="http://maven.apache.org/POM/4.0.0"
	xmlns:xsi="http://www.w3.org/2001/XMLSchema-instance"
	xsi:schemaLocation="http://maven.apache.org/POM/4.0.0 http://maven.apache.org/maven-v4_0_0.xsd">

	<modelVersion>4.0.0</modelVersion>

	<parent>
		<groupId>org.eclipse.rdf4j</groupId>
		<artifactId>rdf4j-parent</artifactId>
		<version>2.4-SNAPSHOT</version>
	</parent>

	<artifactId>rdf4j-storage-parent</artifactId>
	<packaging>pom</packaging>

	<licenses>
		<license>
			<name>Eclipse Distribution License v1.0</name>
			<url>https://eclipse.org/org/documents/edl-v10.php</url>
			<distribution>repo</distribution>
			<comments>A BSD-style OSS license</comments>
		</license>
	</licenses>
	
	<modules>
		<module>elasticsearch</module>
		<module>evaluation</module>
		<module>federation</module>
		<module>geosparql</module>
		<module>inferencer</module>
		<module>lucene-api</module>
		<module>lucene</module>
		<module>lucene-spin</module>
		<module>memory</module>
		<module>nativerdf</module>
		<module>repository-dataset</module>
		<module>repository-sail</module>
		<module>sail-api</module>
		<module>sail-base</module>
		<module>sail-model</module>
		<module>sail-spin</module>
		<module>solr</module>
		<module>spin</module>
		<module>storage</module>
		<module>shacl</module>
	</modules>

	<dependencyManagement>
		<dependencies>
			<dependency>
				<groupId>org.mapdb</groupId>
				<artifactId>mapdb</artifactId>
				<version>1.0.8</version>
			</dependency>
<<<<<<< HEAD

			<!-- Logging: SLF4J and logback -->
			<dependency>
				<groupId>org.slf4j</groupId>
				<artifactId>slf4j-api</artifactId>
				<version>${slf4j.version}</version>
			</dependency>
			<dependency>
				<groupId>org.slf4j</groupId>
				<artifactId>slf4j-jdk14</artifactId>
				<version>${slf4j.version}</version>
			</dependency>
			<dependency>
				<groupId>org.slf4j</groupId>
				<artifactId>jcl-over-slf4j</artifactId>
				<version>${slf4j.version}</version>
				<scope>runtime</scope>
			</dependency>
			<dependency>
				<groupId>org.slf4j</groupId>
				<artifactId>log4j-over-slf4j</artifactId>
				<version>${slf4j.version}</version>
			</dependency>

			<dependency>
				<groupId>ch.qos.logback</groupId>
				<artifactId>logback-core</artifactId>
				<version>${logback.version}</version>
			</dependency>
			<dependency>
				<groupId>ch.qos.logback</groupId>
				<artifactId>logback-classic</artifactId>
				<version>${logback.version}</version>
			</dependency>

			<dependency>
				<groupId>org.json</groupId>
				<artifactId>json</artifactId>
				<version>20140107</version>
			</dependency>

			<!-- Testing: JUnit -->
			<dependency>
				<groupId>junit</groupId>
				<artifactId>junit</artifactId>
				<version>4.12</version>
				<scope>test</scope>
			</dependency>
			<dependency>
				<!-- needs extra dependencies: objenesis & hamcrest -->
				<groupId>org.mockito</groupId>
				<artifactId>mockito-core</artifactId>
				<version>1.10.19</version>
				<scope>test</scope>
			</dependency>
			<dependency>
				<groupId>org.assertj</groupId>
				<artifactId>assertj-core</artifactId>
				<version>3.10.0</version>
				<scope>test</scope>
			</dependency>

			<dependency>
				<groupId>com.github.jsonld-java</groupId>
				<artifactId>jsonld-java</artifactId>
				<version>${jsonldjava.version}</version>
				<type>jar</type>
				<scope>compile</scope>
			</dependency>
			<dependency>
				<groupId>com.github.jsonld-java</groupId>
				<artifactId>jsonld-java</artifactId>
				<version>${jsonldjava.version}</version>
				<type>test-jar</type>
				<scope>test</scope>
			</dependency>
			<dependency>
				<groupId>com.fasterxml.jackson.core</groupId>
				<artifactId>jackson-core</artifactId>
				<version>${jackson.version}</version>
			</dependency>
			<dependency>
				<groupId>com.fasterxml.jackson.core</groupId>
				<artifactId>jackson-databind</artifactId>
				<version>${jackson.version}</version>
			</dependency>
			<dependency>
				<groupId>com.fasterxml.jackson.core</groupId>
				<artifactId>jackson-annotations</artifactId>
				<version>${jackson.version}</version>
			</dependency>
			<dependency>
				<groupId>com.fasterxml.jackson.dataformat</groupId>
				<artifactId>jackson-dataformat-csv</artifactId>
				<version>${jackson.version}</version>
			</dependency>
=======
>>>>>>> b949045d
		</dependencies>
	</dependencyManagement>

	<scm>
		<connection>scm:git:git://github.com:eclipse/rdf4j-storage.git</connection>
		<developerConnection>scm:git:git@github.com:eclipse/rdf4j-storage.git</developerConnection>
		<url>https://github.com/eclipse/rdf4j-storage</url>
	</scm>

</project><|MERGE_RESOLUTION|>--- conflicted
+++ resolved
@@ -52,105 +52,9 @@
 				<artifactId>mapdb</artifactId>
 				<version>1.0.8</version>
 			</dependency>
-<<<<<<< HEAD
-
-			<!-- Logging: SLF4J and logback -->
-			<dependency>
-				<groupId>org.slf4j</groupId>
-				<artifactId>slf4j-api</artifactId>
-				<version>${slf4j.version}</version>
-			</dependency>
-			<dependency>
-				<groupId>org.slf4j</groupId>
-				<artifactId>slf4j-jdk14</artifactId>
-				<version>${slf4j.version}</version>
-			</dependency>
-			<dependency>
-				<groupId>org.slf4j</groupId>
-				<artifactId>jcl-over-slf4j</artifactId>
-				<version>${slf4j.version}</version>
-				<scope>runtime</scope>
-			</dependency>
-			<dependency>
-				<groupId>org.slf4j</groupId>
-				<artifactId>log4j-over-slf4j</artifactId>
-				<version>${slf4j.version}</version>
-			</dependency>
-
-			<dependency>
-				<groupId>ch.qos.logback</groupId>
-				<artifactId>logback-core</artifactId>
-				<version>${logback.version}</version>
-			</dependency>
-			<dependency>
-				<groupId>ch.qos.logback</groupId>
-				<artifactId>logback-classic</artifactId>
-				<version>${logback.version}</version>
-			</dependency>
-
-			<dependency>
-				<groupId>org.json</groupId>
-				<artifactId>json</artifactId>
-				<version>20140107</version>
-			</dependency>
-
-			<!-- Testing: JUnit -->
-			<dependency>
-				<groupId>junit</groupId>
-				<artifactId>junit</artifactId>
-				<version>4.12</version>
-				<scope>test</scope>
-			</dependency>
-			<dependency>
-				<!-- needs extra dependencies: objenesis & hamcrest -->
-				<groupId>org.mockito</groupId>
-				<artifactId>mockito-core</artifactId>
-				<version>1.10.19</version>
-				<scope>test</scope>
-			</dependency>
-			<dependency>
 				<groupId>org.assertj</groupId>
 				<artifactId>assertj-core</artifactId>
 				<version>3.10.0</version>
-				<scope>test</scope>
-			</dependency>
-
-			<dependency>
-				<groupId>com.github.jsonld-java</groupId>
-				<artifactId>jsonld-java</artifactId>
-				<version>${jsonldjava.version}</version>
-				<type>jar</type>
-				<scope>compile</scope>
-			</dependency>
-			<dependency>
-				<groupId>com.github.jsonld-java</groupId>
-				<artifactId>jsonld-java</artifactId>
-				<version>${jsonldjava.version}</version>
-				<type>test-jar</type>
-				<scope>test</scope>
-			</dependency>
-			<dependency>
-				<groupId>com.fasterxml.jackson.core</groupId>
-				<artifactId>jackson-core</artifactId>
-				<version>${jackson.version}</version>
-			</dependency>
-			<dependency>
-				<groupId>com.fasterxml.jackson.core</groupId>
-				<artifactId>jackson-databind</artifactId>
-				<version>${jackson.version}</version>
-			</dependency>
-			<dependency>
-				<groupId>com.fasterxml.jackson.core</groupId>
-				<artifactId>jackson-annotations</artifactId>
-				<version>${jackson.version}</version>
-			</dependency>
-			<dependency>
-				<groupId>com.fasterxml.jackson.dataformat</groupId>
-				<artifactId>jackson-dataformat-csv</artifactId>
-				<version>${jackson.version}</version>
-			</dependency>
-=======
->>>>>>> b949045d
 		</dependencies>
 	</dependencyManagement>
 
