/*******************************************************************************
 * Copyright (c) 2018 Eclipse RDF4J contributors.
 * All rights reserved. This program and the accompanying materials
 * are made available under the terms of the Eclipse Distribution License v1.0
 * which accompanies this distribution, and is available at
 * http://www.eclipse.org/org/documents/edl-v10.php.
 *******************************************************************************/

package org.eclipse.rdf4j.sail.shacl;

import org.eclipse.rdf4j.IsolationLevel;
import org.eclipse.rdf4j.IsolationLevels;
import org.eclipse.rdf4j.common.io.IOUtil;
import org.eclipse.rdf4j.model.Model;
import org.eclipse.rdf4j.repository.RepositoryException;
import org.eclipse.rdf4j.repository.sail.SailRepository;
import org.eclipse.rdf4j.repository.sail.SailRepositoryConnection;
import org.eclipse.rdf4j.rio.RDFFormat;
import org.eclipse.rdf4j.rio.Rio;
import org.eclipse.rdf4j.sail.memory.MemoryStore;
import org.eclipse.rdf4j.sail.shacl.planNodes.LoggingNode;
import org.junit.runner.RunWith;
import org.junit.runners.Parameterized;

import java.io.IOException;
import java.io.InputStream;
import java.util.ArrayList;
import java.util.Arrays;
import java.util.Collection;
import java.util.List;
import java.util.stream.Collectors;
import java.util.stream.Stream;

import static junit.framework.TestCase.assertTrue;
import static org.junit.Assert.assertFalse;

/**
 * @author Håvard Ottestad
 */
@RunWith(Parameterized.class)
abstract public class AbstractShaclTest {

<<<<<<< HEAD
	private static final List<String> testCasePaths = Stream.of(
		"test-cases/complex/dcat",
		"test-cases/complex/foaf",
		"test-cases/datatype/simple",
		"test-cases/datatype/targetNode",
		"test-cases/datatype/targetSubjectsOf",
		"test-cases/datatype/targetSubjectsOfSingle",
		"test-cases/datatype/targetObjectsOf",
		"test-cases/minLength/simple",
		"test-cases/maxLength/simple",
		"test-cases/pattern/simple",
		"test-cases/pattern/multiple",
		"test-cases/languageIn/simple",
		"test-cases/nodeKind/simple",
		"test-cases/minCount/simple",
		"test-cases/minCount/targetNode",
		"test-cases/maxCount/simple",
		"test-cases/maxCount/targetNode",
		"test-cases/or/multiple",
		"test-cases/or/inheritance",
		"test-cases/or/inheritance-deep",
		"test-cases/or/inheritance-deep-minCountMaxCount",
		"test-cases/or/inheritanceNodeShape",
		"test-cases/or/datatype",
		"test-cases/or/datatypeTargetNode",
		"test-cases/or/minCountMaxCount",
		"test-cases/or/maxCount",
		"test-cases/or/minCount",
		"test-cases/or/nodeKindMinLength",
		"test-cases/or/implicitAnd",
		"test-cases/or/datatypeDifferentPaths",
		"test-cases/minExclusive/simple",
		"test-cases/minExclusive/dateVsTime",
		"test-cases/maxExclusive/simple",
		"test-cases/minInclusive/simple",
		"test-cases/maxInclusive/simple",
		"test-cases/implicitTargetClass/simple",
		"test-cases/class/simple",
		"test-cases/class/subclass",
		"test-cases/class/targetNode",
		"test-cases/class/multipleClass",
		"test-cases/or/class",
		"test-cases/or/datatype2",
		"test-cases/or/minCountDifferentPath",
		"test-cases/deactivated/nodeshape",
		"test-cases/deactivated/or",
		"test-cases/deactivated/propertyshape"
	)
		.distinct()
		.collect(Collectors.toList());

=======
	private static final List<String> testCasePaths = Arrays.asList("test-cases/complex/dcat",
			"test-cases/complex/foaf", "test-cases/datatype/simple", "test-cases/minLength/simple",
			"test-cases/maxLength/simple", "test-cases/pattern/simple", "test-cases/languageIn/simple",
			"test-cases/nodeKind/simple", "test-cases/minCount/simple", "test-cases/minCount/targetNode",
			"test-cases/maxCount/simple", "test-cases/maxCount/targetNode", "test-cases/or/inheritance",
			"test-cases/or/inheritance-deep", "test-cases/or/inheritance-deep-minCountMaxCount",
			"test-cases/or/inheritanceNodeShape", "test-cases/or/datatype", "test-cases/or/datatypeTargetNode",
			"test-cases/or/minCountMaxCount", "test-cases/or/maxCount", "test-cases/or/minCount",
			"test-cases/or/nodeKindMinLength", "test-cases/or/implicitAnd", "test-cases/or/datatypeDifferentPaths",
			"test-cases/minExclusive/simple", "test-cases/minExclusive/dateVsTime", "test-cases/maxExclusive/simple",
			"test-cases/minInclusive/simple", "test-cases/maxInclusive/simple", "test-cases/implicitTargetClass/simple",
			"test-cases/class/simple", "test-cases/class/subclass", "test-cases/class/targetNode",
			"test-cases/or/class", "test-cases/or/datatype2", "test-cases/or/minCountDifferentPath",
			"test-cases/datatype/targetNode"

	);
>>>>>>> c27425a2

	final String testCasePath;
	final String path;
	final ExpectedResult expectedResult;
	final IsolationLevel isolationLevel;

	public AbstractShaclTest(String testCasePath, String path, ExpectedResult expectedResult,
			IsolationLevel isolationLevel) {
		this.testCasePath = testCasePath;
		this.path = path;
		this.expectedResult = expectedResult;
		LoggingNode.loggingEnabled = true;
		this.isolationLevel = isolationLevel;
	}

	@Parameterized.Parameters(name = "{2} - {1} - {3}")
	public static Collection<Object[]> data() {

		return getTestsToRun();
	}

	private static List<String> findTestCases(String testCase, String baseCase) {

		List<String> ret = new ArrayList<>();

		for (int i = 0; i < 100; i++) {
			String path = testCase + "/" + baseCase + "/case" + i;
			InputStream resourceAsStream = AbstractShaclTest.class.getClassLoader().getResourceAsStream(path);
			if (resourceAsStream != null) {
				ret.add(path);
				try {
					resourceAsStream.close();
				} catch (IOException e) {
					throw new RuntimeException(e);
				}
			}
		}

		return ret;

	}

	private static Collection<Object[]> getTestsToRun() {
		List<Object[]> ret = new ArrayList<>();

		for (String testCasePath : testCasePaths) {
			for (ExpectedResult baseCase : ExpectedResult.values()) {
				findTestCases(testCasePath, baseCase.name()).forEach(path -> {
<<<<<<< HEAD
					for (IsolationLevel isolationLevel : Arrays.asList(IsolationLevels.NONE, IsolationLevels.SNAPSHOT, IsolationLevels.SERIALIZABLE)) {
						Object[] temp = {testCasePath, path, baseCase, isolationLevel};
=======
					for (IsolationLevel isolationLevel : Arrays.asList(IsolationLevels.NONE, IsolationLevels.SNAPSHOT,
							IsolationLevels.SERIALIZABLE)) {
						Object[] temp = { testCasePath, path, baseCase, isolationLevel };
>>>>>>> c27425a2
						ret.add(temp);
					}

				});
			}
		}

		return ret;
	}

	static void runTestCase(String shaclPath, String dataPath, ExpectedResult expectedResult,
			IsolationLevel isolationLevel) throws Exception {

		if (!dataPath.endsWith("/")) {
			dataPath = dataPath + "/";
		}

		if (!shaclPath.endsWith("/")) {
			shaclPath = shaclPath + "/";
		}

		String shaclFile = shaclPath + "shacl.ttl";
		System.out.println(shaclFile);
		ShaclSail shaclSail = new ShaclSail(new MemoryStore());
		shaclSail.setLogValidationPlans(true);
//		shaclSail.setParallelValidation(false);
		SailRepository shaclRepository = new SailRepository(shaclSail);
		shaclRepository.init();
		Utils.loadShapeData(shaclRepository, shaclFile);

		boolean exception = false;
		boolean ran = false;

		for (int j = 0; j < 100; j++) {

			String name = dataPath + "query" + j + ".rq";
			try (InputStream resourceAsStream = AbstractShaclTest.class.getClassLoader().getResourceAsStream(name)) {
				if (resourceAsStream == null) {
					continue;
				}

				ran = true;
				System.out.println(name);

				try (SailRepositoryConnection connection = shaclRepository.getConnection()) {
					connection.begin(isolationLevel);
					String query = IOUtil.readString(resourceAsStream);
					connection.prepareUpdate(query).execute();
					connection.commit();
				} catch (RepositoryException sailException) {
					if (!(sailException.getCause() instanceof ShaclSailValidationException)) {
						throw sailException;
					}
					exception = true;
					System.out.println(sailException.getMessage());

					printResults(sailException);
				}
			} catch (IOException e) {
				e.printStackTrace();
			}

		}

		shaclSail.shutDown();

		if (ran) {
			if (expectedResult == ExpectedResult.valid) {
				assertFalse("Expected transaction to succeed", exception);
			} else {
				assertTrue("Expected transaction to fail", exception);
			}
		}

	}

	private static void printResults(RepositoryException sailException) {
		System.out.println("\n############################################");
		System.out.println("\tValidation Report\n");
		ShaclSailValidationException cause = (ShaclSailValidationException) sailException.getCause();
		Model validationReport = cause.validationReportAsModel();
		Rio.write(validationReport, System.out, RDFFormat.TURTLE);
		System.out.println("\n############################################");
	}

<<<<<<< HEAD
	static void runTestCaseSingleTransaction(String shaclPath, String dataPath, ExpectedResult expectedResult, IsolationLevel isolationLevel)
		throws Exception {
=======
	static void runTestCaseSingleTransaction(String shaclPath, String dataPath, ExpectedResult expectedResult,
			IsolationLevel isolationLevel) throws Exception {
>>>>>>> c27425a2

		if (!dataPath.endsWith("/")) {
			dataPath = dataPath + "/";
		}

		if (!shaclPath.endsWith("/")) {
			shaclPath = shaclPath + "/";
		}

		ShaclSail shaclSail = new ShaclSail(new MemoryStore());
		SailRepository shaclRepository = new SailRepository(shaclSail);
		shaclSail.setLogValidationPlans(true);
		shaclRepository.init();
		Utils.loadShapeData(shaclRepository, shaclPath + "shacl.ttl");

		boolean exception = false;
		boolean ran = false;

		try (SailRepositoryConnection shaclSailConnection = shaclRepository.getConnection()) {
			shaclSailConnection.begin(isolationLevel);

			for (int j = 0; j < 100; j++) {

				String name = dataPath + "query" + j + ".rq";
				InputStream resourceAsStream = AbstractShaclTest.class.getClassLoader().getResourceAsStream(name);
				if (resourceAsStream == null) {
					continue;
				}

				ran = true;
				System.out.println(name);

				try {
					String query = IOUtil.readString(resourceAsStream);
					shaclSailConnection.prepareUpdate(query).execute();

				} catch (IOException e) {
					e.printStackTrace();
				}
			}

			try {
				shaclSailConnection.commit();

			} catch (RepositoryException sailException) {
				if (!(sailException.getCause() instanceof ShaclSailValidationException)) {
					throw sailException;
				}
				exception = true;
				System.out.println(sailException.getMessage());

				printResults(sailException);
			}
		}
		if (ran) {
			if (expectedResult == ExpectedResult.valid) {
				assertFalse(exception);
			} else {
				assertTrue(exception);
			}
		}

	}

	String getShaclPath() {
		String shaclPath = testCasePath;

		if (!shaclPath.endsWith("/")) {
			shaclPath = shaclPath + "/";
		}

		return shaclPath + "shacl.ttl";
	}

	enum ExpectedResult {
		valid,
		invalid
	}

}<|MERGE_RESOLUTION|>--- conflicted
+++ resolved
@@ -40,7 +40,6 @@
 @RunWith(Parameterized.class)
 abstract public class AbstractShaclTest {
 
-<<<<<<< HEAD
 	private static final List<String> testCasePaths = Stream.of(
 		"test-cases/complex/dcat",
 		"test-cases/complex/foaf",
@@ -92,24 +91,6 @@
 		.distinct()
 		.collect(Collectors.toList());
 
-=======
-	private static final List<String> testCasePaths = Arrays.asList("test-cases/complex/dcat",
-			"test-cases/complex/foaf", "test-cases/datatype/simple", "test-cases/minLength/simple",
-			"test-cases/maxLength/simple", "test-cases/pattern/simple", "test-cases/languageIn/simple",
-			"test-cases/nodeKind/simple", "test-cases/minCount/simple", "test-cases/minCount/targetNode",
-			"test-cases/maxCount/simple", "test-cases/maxCount/targetNode", "test-cases/or/inheritance",
-			"test-cases/or/inheritance-deep", "test-cases/or/inheritance-deep-minCountMaxCount",
-			"test-cases/or/inheritanceNodeShape", "test-cases/or/datatype", "test-cases/or/datatypeTargetNode",
-			"test-cases/or/minCountMaxCount", "test-cases/or/maxCount", "test-cases/or/minCount",
-			"test-cases/or/nodeKindMinLength", "test-cases/or/implicitAnd", "test-cases/or/datatypeDifferentPaths",
-			"test-cases/minExclusive/simple", "test-cases/minExclusive/dateVsTime", "test-cases/maxExclusive/simple",
-			"test-cases/minInclusive/simple", "test-cases/maxInclusive/simple", "test-cases/implicitTargetClass/simple",
-			"test-cases/class/simple", "test-cases/class/subclass", "test-cases/class/targetNode",
-			"test-cases/or/class", "test-cases/or/datatype2", "test-cases/or/minCountDifferentPath",
-			"test-cases/datatype/targetNode"
-
-	);
->>>>>>> c27425a2
 
 	final String testCasePath;
 	final String path;
@@ -158,14 +139,8 @@
 		for (String testCasePath : testCasePaths) {
 			for (ExpectedResult baseCase : ExpectedResult.values()) {
 				findTestCases(testCasePath, baseCase.name()).forEach(path -> {
-<<<<<<< HEAD
 					for (IsolationLevel isolationLevel : Arrays.asList(IsolationLevels.NONE, IsolationLevels.SNAPSHOT, IsolationLevels.SERIALIZABLE)) {
 						Object[] temp = {testCasePath, path, baseCase, isolationLevel};
-=======
-					for (IsolationLevel isolationLevel : Arrays.asList(IsolationLevels.NONE, IsolationLevels.SNAPSHOT,
-							IsolationLevels.SERIALIZABLE)) {
-						Object[] temp = { testCasePath, path, baseCase, isolationLevel };
->>>>>>> c27425a2
 						ret.add(temp);
 					}
 
@@ -251,13 +226,8 @@
 		System.out.println("\n############################################");
 	}
 
-<<<<<<< HEAD
 	static void runTestCaseSingleTransaction(String shaclPath, String dataPath, ExpectedResult expectedResult, IsolationLevel isolationLevel)
 		throws Exception {
-=======
-	static void runTestCaseSingleTransaction(String shaclPath, String dataPath, ExpectedResult expectedResult,
-			IsolationLevel isolationLevel) throws Exception {
->>>>>>> c27425a2
 
 		if (!dataPath.endsWith("/")) {
 			dataPath = dataPath + "/";
