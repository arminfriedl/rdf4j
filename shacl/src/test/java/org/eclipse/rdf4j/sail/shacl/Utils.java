/*******************************************************************************
 * Copyright (c) 2018 Eclipse RDF4J contributors.
 * All rights reserved. This program and the accompanying materials
 * are made available under the terms of the Eclipse Distribution License v1.0
 * which accompanies this distribution, and is available at
 * http://www.eclipse.org/org/documents/edl-v10.php.
 *******************************************************************************/

package org.eclipse.rdf4j.sail.shacl;

import org.assertj.core.util.Files;
import org.eclipse.rdf4j.IsolationLevels;
import org.eclipse.rdf4j.RDF4JException;
import org.eclipse.rdf4j.model.IRI;
import org.eclipse.rdf4j.model.Model;
import org.eclipse.rdf4j.model.Statement;
import org.eclipse.rdf4j.model.impl.SimpleValueFactory;
import org.eclipse.rdf4j.model.vocabulary.RDF4J;
import org.eclipse.rdf4j.repository.RepositoryConnection;
import org.eclipse.rdf4j.repository.sail.SailRepository;
import org.eclipse.rdf4j.repository.sail.SailRepositoryConnection;
import org.eclipse.rdf4j.rio.RDFFormat;
import org.eclipse.rdf4j.rio.Rio;
import org.eclipse.rdf4j.rio.UnsupportedRDFormatException;
import org.eclipse.rdf4j.sail.SailConnection;
import org.eclipse.rdf4j.sail.memory.MemoryStore;
import org.eclipse.rdf4j.sail.nativerdf.NativeStore;

import java.io.IOException;
import java.net.URL;
import java.io.InputStream;
import java.util.UUID;

/**
 * @author Håvard Ottestad
 */
public class Utils {

	public static void loadShapeData(ShaclSail sail, String resourceName) throws IOException {
		sail.disableValidation();
		Model shapes;
		try (InputStream shapesData = Utils.class.getClassLoader().getResourceAsStream(resourceName)) {
			shapes = Rio.parse(shapesData, "", RDFFormat.TURTLE, RDF4J.SHACL_SHAPE_GRAPH);
		}
		try (SailConnection conn = sail.getConnection()) {
			conn.begin(IsolationLevels.NONE);
			for (Statement st : shapes) {
				conn.addStatement(st.getSubject(), st.getPredicate(), st.getObject(), RDF4J.SHACL_SHAPE_GRAPH);
			}
			conn.commit();
		}
		sail.enableValidation();

	}

	public static void loadShapeData(SailRepository repo, String resourceName) throws IOException {
		((ShaclSail) repo.getSail()).disableValidation();

		Model shapes;
		try (InputStream shapesData = Utils.class.getClassLoader().getResourceAsStream(resourceName)) {
			shapes = Rio.parse(shapesData, "", RDFFormat.TURTLE, RDF4J.SHACL_SHAPE_GRAPH);
		}
		try (RepositoryConnection conn = repo.getConnection()) {
			conn.begin(IsolationLevels.NONE);
			for (Statement st : shapes) {
				conn.add(st.getSubject(), st.getPredicate(), st.getObject(), RDF4J.SHACL_SHAPE_GRAPH);
			}
			conn.commit();
		}
		((ShaclSail) repo.getSail()).enableValidation();

	}

	public static void loadShapeData(SailRepository repo, URL resourceName)
		throws RDF4JException, UnsupportedRDFormatException, IOException
	{

		try (RepositoryConnection conn = repo.getConnection()) {
			conn.begin();
			conn.add(resourceName, resourceName.toString(), RDFFormat.TURTLE, RDF4J.SHACL_SHAPE_GRAPH);

			conn.commit();
		}

	}





	public static SailRepository getInitializedShaclRepository(String shapeData,
			boolean undefinedTargetClassValidatesAllSubjects) throws IOException {
		ShaclSail sail = new ShaclSail(new MemoryStore());
		sail.setUndefinedTargetValidatesAllSubjects(undefinedTargetClassValidatesAllSubjects);
		SailRepository repo = new SailRepository(sail);
		repo.init();
		Utils.loadShapeData(repo, shapeData);
		return repo;
	}

	public static ShaclSail getInitializedShaclSail(String shapeData) throws IOException {
		ShaclSail sail = new ShaclSail(new MemoryStore());
		sail.init();
		Utils.loadShapeData(sail, shapeData);
		return sail;
	}

<<<<<<< HEAD
	public static SailRepository getInitializedShaclRepository(URL resourceName) {
		SailRepository repo = new SailRepository(new ShaclSail(new MemoryStore()));
		repo.initialize();
		try {
			Utils.loadShapeData(repo, resourceName);
		} catch (IOException e) {
			throw new RuntimeException(e);
		}
		return repo;
	}

	public static SailRepository getSailRepository(URL resourceName) {
		SailRepository sailRepository = new SailRepository(new MemoryStore());
		sailRepository.initialize();
		try (SailRepositoryConnection connection = sailRepository.getConnection()) {
			connection.add(resourceName, resourceName.toString(), RDFFormat.TURTLE);
		} catch (IOException | NullPointerException e) {
			System.out.println("Error reading: " + resourceName);
			throw new RuntimeException(e);
		}
		return sailRepository;
	}


=======
	public static ShaclSail getInitializedShaclSailNativeStore(String shapeData) throws IOException {
		ShaclSail sail = new ShaclSail(new NativeStore(Files.newTemporaryFolder()));
		sail.init();
		Utils.loadShapeData(sail, shapeData);
		return sail;
	}

>>>>>>> e083c978
	static class Ex {

		public final static String ns = "http://example.com/ns#";

		public final static IRI Person = createIri("Person");

		public final static IRI ssn = createIri("ssn");

		public final static IRI name = createIri("name");

		public static IRI createIri(String name) {
			return SimpleValueFactory.getInstance().createIRI(ns + name);
		}

		public static IRI createIri() {
			return SimpleValueFactory.getInstance().createIRI(ns + UUID.randomUUID().toString());
		}
	}
}<|MERGE_RESOLUTION|>--- conflicted
+++ resolved
@@ -105,7 +105,13 @@
 		return sail;
 	}
 
-<<<<<<< HEAD
+	public static ShaclSail getInitializedShaclSailNativeStore(String shapeData) throws IOException {
+		ShaclSail sail = new ShaclSail(new NativeStore(Files.newTemporaryFolder()));
+		sail.init();
+		Utils.loadShapeData(sail, shapeData);
+		return sail;
+	}
+
 	public static SailRepository getInitializedShaclRepository(URL resourceName) {
 		SailRepository repo = new SailRepository(new ShaclSail(new MemoryStore()));
 		repo.initialize();
@@ -130,15 +136,6 @@
 	}
 
 
-=======
-	public static ShaclSail getInitializedShaclSailNativeStore(String shapeData) throws IOException {
-		ShaclSail sail = new ShaclSail(new NativeStore(Files.newTemporaryFolder()));
-		sail.init();
-		Utils.loadShapeData(sail, shapeData);
-		return sail;
-	}
-
->>>>>>> e083c978
 	static class Ex {
 
 		public final static String ns = "http://example.com/ns#";
