--- conflicted
+++ resolved
@@ -155,12 +155,8 @@
 
 				if (!valid) {
 					rollback();
-<<<<<<< HEAD
 					refreshShapes(shapesConnection);
-					throw new SailException("Failed SHACL validation");
-=======
 					throw new ShaclSailValidationException(invalidTuples);
->>>>>>> dbe639aa
 				} else {
 					shapesConnection.commit();
 					super.commit();
