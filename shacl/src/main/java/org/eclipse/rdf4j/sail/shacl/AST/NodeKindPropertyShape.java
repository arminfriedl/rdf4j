--- conflicted
+++ resolved
@@ -61,7 +61,6 @@
 	}
 
 	@Override
-<<<<<<< HEAD
 	public PlanNode getPlan(ShaclSailConnection shaclSailConnection, NodeShape nodeShape, boolean printPlans, PlanNode overrideTargetNode) {
 		if (deactivated) {
 			return null;
@@ -73,13 +72,6 @@
 			(parent) -> new NodeKindFilter(parent, nodeKind),
 			this,
 			overrideTargetNode);
-=======
-	public PlanNode getPlan(ShaclSailConnection shaclSailConnection, NodeShape nodeShape, boolean printPlans,
-			PlanNode overrideTargetNode) {
-
-		PlanNode invalidValues = StandardisedPlanHelper.getGenericSingleObjectPlan(shaclSailConnection, nodeShape,
-				(parent) -> new NodeKindFilter(parent, nodeKind), this, overrideTargetNode);
->>>>>>> c27425a2
 
 		if (printPlans) {
 			String planAsGraphvizDot = getPlanAsGraphvizDot(invalidValues, shaclSailConnection);
