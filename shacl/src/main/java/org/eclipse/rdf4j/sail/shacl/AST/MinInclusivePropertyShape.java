/*******************************************************************************
 * Copyright (c) 2019 Eclipse RDF4J contributors.
 * All rights reserved. This program and the accompanying materials
 * are made available under the terms of the Eclipse Distribution License v1.0
 * which accompanies this distribution, and is available at
 * http://www.eclipse.org/org/documents/edl-v10.php.
 *******************************************************************************/
package org.eclipse.rdf4j.sail.shacl.AST;

import org.eclipse.rdf4j.model.Literal;
import org.eclipse.rdf4j.model.Resource;
import org.eclipse.rdf4j.repository.sail.SailRepositoryConnection;
import org.eclipse.rdf4j.sail.shacl.ShaclSailConnection;
import org.eclipse.rdf4j.sail.shacl.SourceConstraintComponent;
import org.eclipse.rdf4j.sail.shacl.planNodes.EnrichWithShape;
import org.eclipse.rdf4j.sail.shacl.planNodes.LiteralComparatorFilter;
import org.eclipse.rdf4j.sail.shacl.planNodes.LoggingNode;
import org.eclipse.rdf4j.sail.shacl.planNodes.PlanNode;
import org.slf4j.Logger;
import org.slf4j.LoggerFactory;

/**
 * @author Håvard Ottestad
 */
public class MinInclusivePropertyShape extends PathPropertyShape {

	private final Literal minInclusive;
	private static final Logger logger = LoggerFactory.getLogger(MinInclusivePropertyShape.class);

<<<<<<< HEAD
	MinInclusivePropertyShape(Resource id, SailRepositoryConnection connection, NodeShape nodeShape, boolean deactivated, Literal minInclusive) {
		super(id, connection, nodeShape, deactivated);
=======
	MinInclusivePropertyShape(Resource id, SailRepositoryConnection connection, NodeShape nodeShape,
			Literal minInclusive) {
		super(id, connection, nodeShape);
>>>>>>> c27425a2

		this.minInclusive = minInclusive;
	}

	@Override
<<<<<<< HEAD
	public PlanNode getPlan(ShaclSailConnection shaclSailConnection, NodeShape nodeShape, boolean printPlans, PlanNode overrideTargetNode) {
		if (deactivated) {
			return null;
		}

		PlanNode invalidValues = StandardisedPlanHelper.getGenericSingleObjectPlan(
			shaclSailConnection,
			nodeShape,
			(parent) -> new LiteralComparatorFilter(parent, minInclusive, value -> value <= 0),
			this,
			overrideTargetNode);
=======
	public PlanNode getPlan(ShaclSailConnection shaclSailConnection, NodeShape nodeShape, boolean printPlans,
			PlanNode overrideTargetNode) {

		PlanNode invalidValues = StandardisedPlanHelper.getGenericSingleObjectPlan(shaclSailConnection, nodeShape,
				(parent) -> new LiteralComparatorFilter(parent, minInclusive, value -> value <= 0), this,
				overrideTargetNode);
>>>>>>> c27425a2

		if (printPlans) {
			String planAsGraphvizDot = getPlanAsGraphvizDot(invalidValues, shaclSailConnection);
			logger.info(planAsGraphvizDot);
		}

		return new EnrichWithShape(new LoggingNode(invalidValues, ""), this);

	}

	@Override
	public SourceConstraintComponent getSourceConstraintComponent() {
		return SourceConstraintComponent.MinInclusiveConstraintComponent;
	}
}<|MERGE_RESOLUTION|>--- conflicted
+++ resolved
@@ -27,20 +27,13 @@
 	private final Literal minInclusive;
 	private static final Logger logger = LoggerFactory.getLogger(MinInclusivePropertyShape.class);
 
-<<<<<<< HEAD
 	MinInclusivePropertyShape(Resource id, SailRepositoryConnection connection, NodeShape nodeShape, boolean deactivated, Literal minInclusive) {
 		super(id, connection, nodeShape, deactivated);
-=======
-	MinInclusivePropertyShape(Resource id, SailRepositoryConnection connection, NodeShape nodeShape,
-			Literal minInclusive) {
-		super(id, connection, nodeShape);
->>>>>>> c27425a2
 
 		this.minInclusive = minInclusive;
 	}
 
 	@Override
-<<<<<<< HEAD
 	public PlanNode getPlan(ShaclSailConnection shaclSailConnection, NodeShape nodeShape, boolean printPlans, PlanNode overrideTargetNode) {
 		if (deactivated) {
 			return null;
@@ -52,14 +45,6 @@
 			(parent) -> new LiteralComparatorFilter(parent, minInclusive, value -> value <= 0),
 			this,
 			overrideTargetNode);
-=======
-	public PlanNode getPlan(ShaclSailConnection shaclSailConnection, NodeShape nodeShape, boolean printPlans,
-			PlanNode overrideTargetNode) {
-
-		PlanNode invalidValues = StandardisedPlanHelper.getGenericSingleObjectPlan(shaclSailConnection, nodeShape,
-				(parent) -> new LiteralComparatorFilter(parent, minInclusive, value -> value <= 0), this,
-				overrideTargetNode);
->>>>>>> c27425a2
 
 		if (printPlans) {
 			String planAsGraphvizDot = getPlanAsGraphvizDot(invalidValues, shaclSailConnection);
