/*******************************************************************************
 * Copyright (c) 2018 Eclipse RDF4J contributors.
 * All rights reserved. This program and the accompanying materials
 * are made available under the terms of the Eclipse Distribution License v1.0
 * which accompanies this distribution, and is available at
 * http://www.eclipse.org/org/documents/edl-v10.php.
 *******************************************************************************/

package org.eclipse.rdf4j.sail.shacl.planNodes;

import org.apache.commons.lang.StringEscapeUtils;
import org.eclipse.rdf4j.common.iteration.CloseableIteration;
import org.eclipse.rdf4j.model.Resource;
import org.eclipse.rdf4j.model.Value;
import org.eclipse.rdf4j.model.vocabulary.RDF;
import org.eclipse.rdf4j.sail.SailConnection;
import org.eclipse.rdf4j.sail.SailException;
import org.eclipse.rdf4j.sail.memory.MemoryStoreConnection;

import java.util.Arrays;
import java.util.Set;

/**
 * @author Håvard Ottestad
 */
public class ExternalTypeFilterNode implements PlanNode {

	private SailConnection connection;
	private Set<Resource> filterOnType;
	PlanNode parent;
	int index = 0;
	private final boolean returnMatching;
	private boolean printed = false;

<<<<<<< HEAD

	public ExternalTypeFilterNode(SailConnection connection, Set<Resource> filterOnType, PlanNode parent, int index, boolean returnMatching) {
=======
	public ExternalTypeFilterNode(SailConnection connection, Resource filterOnType, PlanNode parent, int index,
			boolean returnMatching) {
>>>>>>> c27425a2
		this.connection = connection;
		this.filterOnType = filterOnType;
		this.parent = parent;
		this.index = index;
		this.returnMatching = returnMatching;
	}

	@Override
	public CloseableIteration<Tuple, SailException> iterator() {
		return new CloseableIteration<Tuple, SailException>() {

			Tuple next = null;

			CloseableIteration<Tuple, SailException> parentIterator = parent.iterator();

			void calculateNext() {
				while (next == null && parentIterator.hasNext()) {
					Tuple temp = parentIterator.next();

					Value subject = temp.line.get(index);

					Resource matchedType = isType(subject);

					if (returnMatching) {
						if (matchedType != null) {
							next = temp;
							next.addHistory(new Tuple(Arrays.asList(subject, RDF.TYPE, matchedType)));
						}
					} else {
						if (matchedType == null) {
							next = temp;
							next.addHistory(new Tuple(Arrays.asList(subject)));
						}
					}

				}
			}

			private Resource isType(Value subject) {
				if (subject instanceof Resource) {
					return filterOnType.stream()
						.filter(type -> connection.hasStatement((Resource) subject, RDF.TYPE, type, true))
						.findFirst()
						.orElse(null);
				}
				return null;
			}

			@Override
			public void close() throws SailException {
				parentIterator.close();
			}

			@Override
			public boolean hasNext() throws SailException {
				calculateNext();
				return next != null;
			}

			@Override
			public Tuple next() throws SailException {
				calculateNext();

				Tuple temp = next;
				next = null;

				return temp;
			}

			@Override
			public void remove() throws SailException {

			}
		};
	}

	@Override
	public int depth() {
		return parent.depth() + 1;
	}

	@Override
	public void getPlanAsGraphvizDot(StringBuilder stringBuilder) {
<<<<<<< HEAD
		if (printed) {
			return;
		}
=======
		if (printed)
			return;
>>>>>>> c27425a2
		printed = true;
		stringBuilder.append(getId() + " [label=\"" + StringEscapeUtils.escapeJava(this.toString()) + "\"];")
				.append("\n");
		stringBuilder.append(parent.getId() + " -> " + getId()).append("\n");

		if (connection instanceof MemoryStoreConnection) {
			stringBuilder.append(System.identityHashCode(((MemoryStoreConnection) connection).getSail()) + " -> "
					+ getId() + " [label=\"filter source\"]").append("\n");
		} else {
			stringBuilder.append(System.identityHashCode(connection) + " -> " + getId() + " [label=\"filter source\"]")
					.append("\n");
		}

		parent.getPlanAsGraphvizDot(stringBuilder);
	}

	@Override
	public String toString() {
<<<<<<< HEAD
		return "ExternalTypeFilterNode{" +
			"filterOnType=" + Arrays.toString(filterOnType.toArray()) +
			'}';
=======
		return "ExternalTypeFilterNode{" + "filterOnType=" + filterOnType + '}';
>>>>>>> c27425a2
	}

	@Override
	public String getId() {
		return System.identityHashCode(this) + "";
	}

	@Override
	public IteratorData getIteratorDataType() {
		return parent.getIteratorDataType();
	}
}<|MERGE_RESOLUTION|>--- conflicted
+++ resolved
@@ -32,13 +32,8 @@
 	private final boolean returnMatching;
 	private boolean printed = false;
 
-<<<<<<< HEAD
 
 	public ExternalTypeFilterNode(SailConnection connection, Set<Resource> filterOnType, PlanNode parent, int index, boolean returnMatching) {
-=======
-	public ExternalTypeFilterNode(SailConnection connection, Resource filterOnType, PlanNode parent, int index,
-			boolean returnMatching) {
->>>>>>> c27425a2
 		this.connection = connection;
 		this.filterOnType = filterOnType;
 		this.parent = parent;
@@ -122,14 +117,9 @@
 
 	@Override
 	public void getPlanAsGraphvizDot(StringBuilder stringBuilder) {
-<<<<<<< HEAD
 		if (printed) {
 			return;
 		}
-=======
-		if (printed)
-			return;
->>>>>>> c27425a2
 		printed = true;
 		stringBuilder.append(getId() + " [label=\"" + StringEscapeUtils.escapeJava(this.toString()) + "\"];")
 				.append("\n");
@@ -148,13 +138,9 @@
 
 	@Override
 	public String toString() {
-<<<<<<< HEAD
 		return "ExternalTypeFilterNode{" +
 			"filterOnType=" + Arrays.toString(filterOnType.toArray()) +
 			'}';
-=======
-		return "ExternalTypeFilterNode{" + "filterOnType=" + filterOnType + '}';
->>>>>>> c27425a2
 	}
 
 	@Override
