/*******************************************************************************
 * Copyright (c) 2015 Eclipse RDF4J contributors, Aduna, and others.
 * All rights reserved. This program and the accompanying materials
 * are made available under the terms of the Eclipse Distribution License v1.0
 * which accompanies this distribution, and is available at
 * http://www.eclipse.org/org/documents/edl-v10.php.
 *******************************************************************************/
package org.eclipse.rdf4j.rio.helpers;

import javax.xml.XMLConstants;

import org.eclipse.rdf4j.rio.RioConfig;
import org.eclipse.rdf4j.rio.RioSetting;
import org.xml.sax.XMLReader;

/**
 * ParserSettings for the XML parser features.
 * <p>
 * Several of these settings can be overridden by means of a system property, but only if specified at JVM
 * startup time.
 * 
 * @author Michael Grove
 * @author Peter Ansell
 * @see XMLConstants
 * @see <a href="http://xerces.apache.org/xerces2-j/features.html">Apache XML Project - Features</a>
 */
public final class XMLParserSettings {

	/**
	 * Parser setting for the secure processing feature of XML parsers to avoid DOS attacks
	 * <p>
	 * Defaults to true
	 * <p>
	 * Can be overridden by setting system property
	 * {@code http://javax.xml.XMLConstants/feature/secure-processing}
	 * 
	 * @see <a href=
	 *      "http://docs.oracle.com/javase/6/docs/api/javax/xml/XMLConstants.html#FEATURE_SECURE_PROCESSING">
	 *      XMLConstants.FEATURE_SECURE_PROCESSING</a>
	 */
	public static final RioSetting<Boolean> SECURE_PROCESSING = new BooleanRioSetting(
			XMLConstants.FEATURE_SECURE_PROCESSING, "Secure processing feature of XMLConstants", true);

	/**
	 * Parser setting specifying whether DOCTYPE declaration should be disallowed.
	 * <p>
<<<<<<< HEAD
	 * Defaults to true.
	 * <p>
	 * Can be overridden by setting system property {@code http://apache.org/xml/features/disallow-doctype-decl}
=======
	 * Defaults to false.
>>>>>>> d512db2e
	 * 
	 * @see <a href="http://xerces.apache.org/xerces2-j/features.html">Apache XML Project - Features</a>
	 * @see <a href="https://www.owasp.org/index.php/XML_External_Entity_(XXE)_Prevention_Cheat_Sheet">XXE
	 *      Prevention Cheat Sheet</a>
	 */
	public static final RioSetting<Boolean> DISALLOW_DOCTYPE_DECL = new BooleanRioSetting(
			"http://apache.org/xml/features/disallow-doctype-decl", "Disallow DOCTYPE declaration in document",
			false);

	/**
	 * Parser setting specifying whether external DTDs should be loaded.
	 * <p>
	 * Defaults to false.
	 * <p>
	 * Can be overridden by setting system property
	 * {@code http://apache.org/xml/features/nonvalidating/load-external-dtd}
	 * 
	 * @see <a href="http://xerces.apache.org/xerces2-j/features.html">Apache XML Project - Features</a>
	 */
	public static final RioSetting<Boolean> LOAD_EXTERNAL_DTD = new BooleanRioSetting(
			"http://apache.org/xml/features/nonvalidating/load-external-dtd", "Load External DTD", false);

	/**
	 * Parser setting specifying whether external text entities should be included.
	 * <p>
	 * Defaults to false.
	 * <p>
	 * Can be overridden by setting system property
	 * {@code http://xml.org/sax/features/external-general-entities}
	 * 
	 * @see <a href="http://xerces.apache.org/xerces2-j/features.html">Apache XML Project - Features</a>
	 * @see <a href="https://www.owasp.org/index.php/XML_External_Entity_(XXE)_Prevention_Cheat_Sheet">XXE
	 *      Prevention Cheat Sheet</a>
	 */
	public static final RioSetting<Boolean> EXTERNAL_GENERAL_ENTITIES = new BooleanRioSetting(
			"http://xml.org/sax/features/external-general-entities", "Include external general entities", false);

	/**
	 * Parser setting specifying whether external parameter entities should be included.
	 * <p>
	 * Defaults to false.
	 * <p>
	 * Can be overridden by setting system property
	 * {@code http://xml.org/sax/features/external-parameter-entities}
	 * 
	 * @see <a href="http://xerces.apache.org/xerces2-j/features.html">Apache XML Project - Features</a>
	 * @see <a href="https://www.owasp.org/index.php/XML_External_Entity_(XXE)_Prevention_Cheat_Sheet">XXE
	 *      Prevention Cheat Sheet</a>
	 */
	public static final RioSetting<Boolean> EXTERNAL_PARAMETER_ENTITIES = new BooleanRioSetting(
			"http://xml.org/sax/features/external-parameter-entities", "Include external parameter entities",
			false);

	/**
	 * Parser setting to customise the XMLReader that is used by an XML based Rio parser.
	 * <p>
	 * IMPORTANT: The XMLReader must not be shared across different readers, so this setting must be reset for
	 * each parse operation.
	 * <p>
	 * Defaults to null, This settings is only useful if {@link RioConfig#isSet(RioSetting)} returns true.
	 */
	public static final RioSetting<XMLReader> CUSTOM_XML_READER = new RioSettingImpl<XMLReader>(
			"org.eclipse.rdf4j.rio.xmlreader", "Custom XML Reader", null);

	/**
	 * Parser setting to determine whether to ignore non-fatal errors that come from SAX parsers.
	 * <p>
	 * Defaults to true
	 * <p>
	 * Can be overridden by setting system property {@code org.eclipse.rdf4j.rio.fail_on_sax_non_fatal_errors}
	 */
	public static final RioSetting<Boolean> FAIL_ON_SAX_NON_FATAL_ERRORS = new BooleanRioSetting(
			"org.eclipse.rdf4j.rio.fail_on_sax_non_fatal_errors", "Fail on SAX non-fatal errors", true);

	/**
	 * Parser setting to determine whether to ignore non-standard attributes that are found in an XML document.
	 * <p>
	 * Defaults to true
	 * <p>
	 * Can be overridden by setting system property
	 * {@code org.eclipse.rdf4j.rio.fail_on_non_standard_attributes}
	 */
	public static final RioSetting<Boolean> FAIL_ON_NON_STANDARD_ATTRIBUTES = new BooleanRioSetting(
			"org.eclipse.rdf4j.rio.fail_on_non_standard_attributes", "Fail on non-standard attributes", true);

	/**
	 * Parser setting to determine whether to ignore XML documents containing invalid NCNAMEs.
	 * <p>
	 * Defaults to true
	 * <p>
	 * Can be overridden by setting system property {@code org.eclipse.rdf4j.rio.fail_on_invalid_ncname}
	 */
	public static final RioSetting<Boolean> FAIL_ON_INVALID_NCNAME = new BooleanRioSetting(
			"org.eclipse.rdf4j.rio.fail_on_invalid_ncname", "Fail on invalid NCName", true);

	/**
	 * Parser setting to determine whether to throw an error for duplicate uses of rdf:ID in a single document.
	 * <p>
	 * Defaults to true
	 * <p>
	 * Can be overridden by setting system property {@code org.eclipse.rdf4j.rio.fail_on_duplicate_rdf_id}
	 */
	public static final RioSetting<Boolean> FAIL_ON_DUPLICATE_RDF_ID = new BooleanRioSetting(
			"org.eclipse.rdf4j.rio.fail_on_duplicate_rdf_id", "Fail on duplicate RDF ID", true);

	/**
	 * Parser setting to determine whether to ignore XML documents containing invalid QNAMEs.
	 * <p>
	 * Defaults to true
	 * <p>
	 * Can be overridden by setting system property {@code org.eclipse.rdf4j.rio.fail_on_invalid_qname}
	 */
	public static final RioSetting<Boolean> FAIL_ON_INVALID_QNAME = new BooleanRioSetting(
			"org.eclipse.rdf4j.rio.fail_on_invalid_qname", "Fail on invalid QName", true);

	/**
	 * Parser setting to determine whether to throw an error for XML documents containing mismatched tags
	 * <p>
	 * Defaults to true
	 * <p>
	 * Can be overridden by setting system property {@code org.eclipse.rdf4j.rio.fail_on_mismatched_tags}
	 */
	public static final RioSetting<Boolean> FAIL_ON_MISMATCHED_TAGS = new BooleanRioSetting(
			"org.eclipse.rdf4j.rio.fail_on_mismatched_tags", "Fail on mismatched tags", true);

	/**
	 * Flag indicating whether the parser parses stand-alone RDF documents. In stand-alone documents, the
	 * rdf:RDF element is optional if it contains just one element.
	 * <p>
	 * Defaults to true
	 * <p>
	 * Can be overridden by setting system property {@code org.eclipse.rdf4j.rio.parse_standalone_documents}
	 */
	public static final RioSetting<Boolean> PARSE_STANDALONE_DOCUMENTS = new BooleanRioSetting(
			"org.eclipse.rdf4j.rio.parse_standalone_documents", "Parse standalone documents", true);

	/**
	 * Private constructor
	 */
	private XMLParserSettings() {
	}

}<|MERGE_RESOLUTION|>--- conflicted
+++ resolved
@@ -44,13 +44,9 @@
 	/**
 	 * Parser setting specifying whether DOCTYPE declaration should be disallowed.
 	 * <p>
-<<<<<<< HEAD
-	 * Defaults to true.
+	 * Defaults to false.
+	 * Can be overridden by setting system property {@code http://apache.org/xml/features/disallow-doctype-decl}
 	 * <p>
-	 * Can be overridden by setting system property {@code http://apache.org/xml/features/disallow-doctype-decl}
-=======
-	 * Defaults to false.
->>>>>>> d512db2e
 	 * 
 	 * @see <a href="http://xerces.apache.org/xerces2-j/features.html">Apache XML Project - Features</a>
 	 * @see <a href="https://www.owasp.org/index.php/XML_External_Entity_(XXE)_Prevention_Cheat_Sheet">XXE
